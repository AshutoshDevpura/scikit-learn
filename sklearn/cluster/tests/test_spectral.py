--- conflicted
+++ resolved
@@ -61,11 +61,7 @@
         amg_loaded = False
     if amg_loaded:
         labels = spectral_clustering(S, n_clusters=len(centers),
-<<<<<<< HEAD
                                      random_state=0, mode="amg")
-=======
-                random_state=0, mode="amg")
->>>>>>> dcbe01f6
         # We don't care too much that it's good, just that it *worked*.
         # There does have to be some lower limit on the performance though.
         assert_greater(np.mean(labels == true_labels), .3)
